--- conflicted
+++ resolved
@@ -8,12 +8,8 @@
 import math
 import wordcloud
 
-<<<<<<< HEAD
 from .nlp import generate_topic_cloud, create_tfidf
 from .clean import read_translation_file, replace_affiliation_names, clean_affiliations
-=======
-from .nlp import create_tfidf
->>>>>>> 224cb6bf
 
 sns.set('paper')
 
@@ -210,16 +206,22 @@
     """
     plot_statistic(lambda p: [clean_source(p.source)], x=top_k, docset=docset, ax=ax, x_label="No. publications", title="Publications per source")
 
-def plot_affiliation_histogram(docset, top_k=10, ax=None):
+def plot_affiliation_histogram(docset, top_k=10, ax=None, filename=None, clean=True):
     """Plot a histogram of the number of documents published by each affiliation. Note that
     this is done on a best-effort basis since one affiliation could have multiple spellings
-    (e.g., "University of Amsterdam", "Universiteit van Amsterdam", or "UvA").
+    (e.g., "University of Amsterdam", "Universiteit van Amsterdam", or "UvA"). The user is
+    presented with the option to merge potential duplicate affiliation names.
 
     :param docset: The `DocumentSet`.
     :param ax: The axis on which to plot the histogram, defaults to current axis.
     :param top_k: Limit results to the top k institutes.
-    """
-    plot_statistic(lambda p: get_affiliations(p), x=top_k, docset=docset, ax=ax, x_label="No. publications", title="Publications per affiliation")
+    :param filename: Filename to read from/write to (previous) affiliation name cleaning decisions.
+    :param clean: Switch off the cleaning process.
+    """
+    if not clean:
+        plot_statistic(lambda p: get_affiliations(p), x=top_k, docset=docset, ax=ax, x_label="No. publications", title="Publications per affiliation")
+    else:
+        clean_affiliations(plot_affiliation_histogram, docset, x, ax, filename)
 
 def plot_country_histogram(docset, top_k=10, ax=None):
     """Plot a histogram of the number of documents published by each country based
@@ -250,17 +252,8 @@
     """
     plot_statistic(lambda p: [p.language], docset=docset, ax=ax, x_label="No. publications", title="Publications per source language")
 
-<<<<<<< HEAD
-def plot_affiliation_histogram(docset, x=10, ax=None, filename=None, clean=True):
-    # Publications per institute
-    if not clean:
-        plot_statistic(lambda p: get_affiliations(p), x=x, docset=docset, ax=ax, x_label="No. publications")
-    else:
-        clean_affiliations(plot_affiliation_histogram, docset, x, ax, filename)
-=======
 def plot_words_histogram(freqs, dic, top_k=25, ax=None):
     """Plot a histogram of word frequencies in the documents.
->>>>>>> 224cb6bf
 
     :param docset: The `DocumentSet`.
     :param ax: The axis on which to plot the histogram, defaults to current axis.
